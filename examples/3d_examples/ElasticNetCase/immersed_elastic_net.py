--- conflicted
+++ resolved
@@ -33,12 +33,8 @@
         elastic_net_sim.elastic_net_length_x,
         elastic_net_sim.elastic_net_length_y,
     )
-<<<<<<< HEAD
     kinematic_viscosity = length_scale * vel_free_stream / reynolds
-    flow_sim = sps.UnboundedFlowSimulator3D(
-=======
     flow_sim = sps.UnboundedNavierStokesFlowSimulator3D(
->>>>>>> e7d24c70
         grid_size=grid_size,
         x_range=domain_x_range,
         kinematic_viscosity=kinematic_viscosity,
